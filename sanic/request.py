--- conflicted
+++ resolved
@@ -47,11 +47,7 @@
         'app', 'headers', 'version', 'method', '_cookies', 'transport',
         'body', 'parsed_json', 'parsed_args', 'parsed_form', 'parsed_files',
         '_ip', '_parsed_url', 'uri_template', 'stream', '_remote_addr',
-<<<<<<< HEAD
-        'endpoint',
-=======
-        '_socket', '_port'
->>>>>>> 01042c1d
+        '_socket', '_port', 'endpoint'
     )
 
     def __init__(self, url_bytes, headers, version, method, transport):
