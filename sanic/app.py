import logging
import logging.config
import re
import warnings
import os
import yaml
from asyncio import get_event_loop, ensure_future, CancelledError
from collections import deque, defaultdict
from functools import partial
from inspect import isawaitable, stack, getmodulename
from traceback import format_exc
from urllib.parse import urlencode, urlunparse
from ssl import create_default_context, Purpose

from sanic import __path__ as lib_path
from sanic.config import Config
from sanic.constants import HTTP_METHODS
from sanic.exceptions import ServerError, URLBuildError, SanicException
from sanic.handlers import ErrorHandler
from sanic.log import log, netlog
from sanic.response import HTTPResponse, StreamingHTTPResponse
from sanic.router import Router
from sanic.server import serve, serve_multiple, HttpProtocol
from sanic.static import register as static_register
from sanic.testing import SanicTestClient
from sanic.views import CompositionView
from sanic.websocket import WebSocketProtocol, ConnectionClosed


class Sanic:

    def __init__(self, name=None, router=None, error_handler=None,
<<<<<<< HEAD
                 load_env=True,
                 log_config_path=os.path.join(lib_path[0], "default.conf")):
        conf = None
        if log_config_path and os.path.exists(log_config_path):
            with open(log_config_path) as f:
                conf = yaml.load(f)
                conf.setdefault('version', 1)
                logging.config.dictConfig(conf)
=======
                 load_env=True, request_class=None):
>>>>>>> e5fdc7fd
        # Only set up a default log handler if the
        # end-user application didn't set anything up.
        if not conf and log.level == logging.NOTSET:
            formatter = logging.Formatter(
                "%(asctime)s: %(levelname)s: %(message)s")
            handler = logging.StreamHandler()
            handler.setFormatter(formatter)
            log.addHandler(handler)
            log.setLevel(logging.INFO)

        # Get name from previous stack frame
        if name is None:
            frame_records = stack()[1]
            name = getmodulename(frame_records[1])

        self.name = name
        self.router = router or Router()
        self.request_class = request_class
        self.error_handler = error_handler or ErrorHandler()
        self.config = Config(load_env=load_env)
        self.log_config_path = log_config_path
        self.request_middleware = deque()
        self.response_middleware = deque()
        self.blueprints = {}
        self._blueprint_order = []
        self.debug = None
        self.sock = None
        self.listeners = defaultdict(list)
        self.is_running = False
        self.websocket_enabled = False
        self.websocket_tasks = []

        # Register alternative method names
        self.go_fast = self.run

    @property
    def loop(self):
        """Synonymous with asyncio.get_event_loop().

        Only supported when using the `app.run` method.
        """
        if not self.is_running:
            raise SanicException(
                'Loop can only be retrieved after the app has started '
                'running. Not supported with `create_server` function')
        return get_event_loop()

    # -------------------------------------------------------------------- #
    # Registration
    # -------------------------------------------------------------------- #

    def add_task(self, task):
        """Schedule a task to run later, after the loop has started.
        Different from asyncio.ensure_future in that it does not
        also return a future, and the actual ensure_future call
        is delayed until before server start.

        :param task: future, couroutine or awaitable
        """
        @self.listener('before_server_start')
        def run(app, loop):
            if callable(task):
                loop.create_task(task())
            else:
                loop.create_task(task)

    # Decorator
    def listener(self, event):
        """Create a listener from a decorated function.

        :param event: event to listen to
        """
        def decorator(listener):
            self.listeners[event].append(listener)
            return listener
        return decorator

    # Decorator
    def route(self, uri, methods=frozenset({'GET'}), host=None,
              strict_slashes=False):
        """Decorate a function to be registered as a route

        :param uri: path of the URL
        :param methods: list or tuple of methods allowed
        :param host:
        :return: decorated function
        """

        # Fix case where the user did not prefix the URL with a /
        # and will probably get confused as to why it's not working
        if not uri.startswith('/'):
            uri = '/' + uri

        def response(handler):
            self.router.add(uri=uri, methods=methods, handler=handler,
                            host=host, strict_slashes=strict_slashes)
            return handler

        return response

    # Shorthand method decorators
    def get(self, uri, host=None, strict_slashes=False):
        return self.route(uri, methods=frozenset({"GET"}), host=host,
                          strict_slashes=strict_slashes)

    def post(self, uri, host=None, strict_slashes=False):
        return self.route(uri, methods=frozenset({"POST"}), host=host,
                          strict_slashes=strict_slashes)

    def put(self, uri, host=None, strict_slashes=False):
        return self.route(uri, methods=frozenset({"PUT"}), host=host,
                          strict_slashes=strict_slashes)

    def head(self, uri, host=None, strict_slashes=False):
        return self.route(uri, methods=frozenset({"HEAD"}), host=host,
                          strict_slashes=strict_slashes)

    def options(self, uri, host=None, strict_slashes=False):
        return self.route(uri, methods=frozenset({"OPTIONS"}), host=host,
                          strict_slashes=strict_slashes)

    def patch(self, uri, host=None, strict_slashes=False):
        return self.route(uri, methods=frozenset({"PATCH"}), host=host,
                          strict_slashes=strict_slashes)

    def delete(self, uri, host=None, strict_slashes=False):
        return self.route(uri, methods=frozenset({"DELETE"}), host=host,
                          strict_slashes=strict_slashes)

    def add_route(self, handler, uri, methods=frozenset({'GET'}), host=None,
                  strict_slashes=False):
        """A helper method to register class instance or
        functions as a handler to the application url
        routes.

        :param handler: function or class instance
        :param uri: path of the URL
        :param methods: list or tuple of methods allowed, these are overridden
                        if using a HTTPMethodView
        :param host:
        :return: function or class instance
        """
        # Handle HTTPMethodView differently
        if hasattr(handler, 'view_class'):
            methods = set()

            for method in HTTP_METHODS:
                if getattr(handler.view_class, method.lower(), None):
                    methods.add(method)

        # handle composition view differently
        if isinstance(handler, CompositionView):
            methods = handler.handlers.keys()

        self.route(uri=uri, methods=methods, host=host,
                   strict_slashes=strict_slashes)(handler)
        return handler

    # Decorator
    def websocket(self, uri, host=None, strict_slashes=False):
        """Decorate a function to be registered as a websocket route
        :param uri: path of the URL
        :param host:
        :return: decorated function
        """
        self.enable_websocket()

        # Fix case where the user did not prefix the URL with a /
        # and will probably get confused as to why it's not working
        if not uri.startswith('/'):
            uri = '/' + uri

        def response(handler):
            async def websocket_handler(request, *args, **kwargs):
                request.app = self
                protocol = request.transport.get_protocol()
                ws = await protocol.websocket_handshake(request)

                # schedule the application handler
                # its future is kept in self.websocket_tasks in case it
                # needs to be cancelled due to the server being stopped
                fut = ensure_future(handler(request, ws, *args, **kwargs))
                self.websocket_tasks.append(fut)
                try:
                    await fut
                except (CancelledError, ConnectionClosed):
                    pass
                self.websocket_tasks.remove(fut)
                await ws.close()

            self.router.add(uri=uri, handler=websocket_handler,
                            methods=frozenset({'GET'}), host=host,
                            strict_slashes=strict_slashes)
            return handler

        return response

    def add_websocket_route(self, handler, uri, host=None,
                            strict_slashes=False):
        """A helper method to register a function as a websocket route."""
        return self.websocket(uri, host=host,
                              strict_slashes=strict_slashes)(handler)

    def enable_websocket(self, enable=True):
        """Enable or disable the support for websocket.

        Websocket is enabled automatically if websocket routes are
        added to the application.
        """
        if not self.websocket_enabled:
            # if the server is stopped, we want to cancel any ongoing
            # websocket tasks, to allow the server to exit promptly
            @self.listener('before_server_stop')
            def cancel_websocket_tasks(app, loop):
                for task in self.websocket_tasks:
                    task.cancel()

        self.websocket_enabled = enable

    def remove_route(self, uri, clean_cache=True, host=None):
        self.router.remove(uri, clean_cache, host)

    # Decorator
    def exception(self, *exceptions):
        """Decorate a function to be registered as a handler for exceptions

        :param exceptions: exceptions
        :return: decorated function
        """

        def response(handler):
            for exception in exceptions:
                if isinstance(exception, (tuple, list)):
                    for e in exception:
                        self.error_handler.add(e, handler)
                else:
                    self.error_handler.add(exception, handler)
            return handler

        return response

    # Decorator
    def middleware(self, middleware_or_request):
        """Decorate and register middleware to be called before a request.
        Can either be called as @app.middleware or @app.middleware('request')
        """
        def register_middleware(middleware, attach_to='request'):
            if attach_to == 'request':
                self.request_middleware.append(middleware)
            if attach_to == 'response':
                self.response_middleware.appendleft(middleware)
            return middleware

        # Detect which way this was called, @middleware or @middleware('AT')
        if callable(middleware_or_request):
            return register_middleware(middleware_or_request)

        else:
            return partial(register_middleware,
                           attach_to=middleware_or_request)

    # Static Files
    def static(self, uri, file_or_directory, pattern='.+',
               use_modified_since=True, use_content_range=False):
        """Register a root to serve files from. The input can either be a
        file or a directory. See
        """
        static_register(self, uri, file_or_directory, pattern,
                        use_modified_since, use_content_range)

    def blueprint(self, blueprint, **options):
        """Register a blueprint on the application.

        :param blueprint: Blueprint object
        :param options: option dictionary with blueprint defaults
        :return: Nothing
        """
        if blueprint.name in self.blueprints:
            assert self.blueprints[blueprint.name] is blueprint, \
                'A blueprint with the name "%s" is already registered.  ' \
                'Blueprint names must be unique.' % \
                (blueprint.name,)
        else:
            self.blueprints[blueprint.name] = blueprint
            self._blueprint_order.append(blueprint)
        blueprint.register(self, options)

    def register_blueprint(self, *args, **kwargs):
        # TODO: deprecate 1.0
        if self.debug:
            warnings.simplefilter('default')
        warnings.warn("Use of register_blueprint will be deprecated in "
                      "version 1.0.  Please use the blueprint method"
                      " instead",
                      DeprecationWarning)
        return self.blueprint(*args, **kwargs)

    def url_for(self, view_name: str, **kwargs):
        """Build a URL based on a view name and the values provided.

        In order to build a URL, all request parameters must be supplied as
        keyword arguments, and each parameter must pass the test for the
        specified parameter type. If these conditions are not met, a
        `URLBuildError` will be thrown.

        Keyword arguments that are not request parameters will be included in
        the output URL's query string.

        :param view_name: string referencing the view name
        :param \*\*kwargs: keys and values that are used to build request
            parameters and query string arguments.

        :return: the built URL

        Raises:
            URLBuildError
        """
        # find the route by the supplied view name
        uri, route = self.router.find_route_by_view_name(view_name)

        if not uri or not route:
            raise URLBuildError(
                    'Endpoint with name `{}` was not found'.format(
                        view_name))

        if uri != '/' and uri.endswith('/'):
            uri = uri[:-1]

        out = uri

        # find all the parameters we will need to build in the URL
        matched_params = re.findall(
            self.router.parameter_pattern, uri)

        # _method is only a placeholder now, don't know how to support it
        kwargs.pop('_method', None)
        anchor = kwargs.pop('_anchor', '')
        # _external need SERVER_NAME in config or pass _server arg
        external = kwargs.pop('_external', False)
        scheme = kwargs.pop('_scheme', '')
        if scheme and not external:
            raise ValueError('When specifying _scheme, _external must be True')

        netloc = kwargs.pop('_server', None)
        if netloc is None and external:
            netloc = self.config.get('SERVER_NAME', '')

        for match in matched_params:
            name, _type, pattern = self.router.parse_parameter_string(
                match)
            # we only want to match against each individual parameter
            specific_pattern = '^{}$'.format(pattern)
            supplied_param = None

            if kwargs.get(name):
                supplied_param = kwargs.get(name)
                del kwargs[name]
            else:
                raise URLBuildError(
                    'Required parameter `{}` was not passed to url_for'.format(
                        name))

            supplied_param = str(supplied_param)
            # determine if the parameter supplied by the caller passes the test
            # in the URL
            passes_pattern = re.match(specific_pattern, supplied_param)

            if not passes_pattern:
                if _type != str:
                    msg = (
                        'Value "{}" for parameter `{}` does not '
                        'match pattern for type `{}`: {}'.format(
                            supplied_param, name, _type.__name__, pattern))
                else:
                    msg = (
                        'Value "{}" for parameter `{}` '
                        'does not satisfy pattern {}'.format(
                            supplied_param, name, pattern))
                raise URLBuildError(msg)

            # replace the parameter in the URL with the supplied value
            replacement_regex = '(<{}.*?>)'.format(name)

            out = re.sub(
                replacement_regex, supplied_param, out)

        # parse the remainder of the keyword arguments into a querystring
        query_string = urlencode(kwargs, doseq=True) if kwargs else ''
        # scheme://netloc/path;parameters?query#fragment
        out = urlunparse((scheme, netloc, out, '', query_string, anchor))

        return out

    # -------------------------------------------------------------------- #
    # Request Handling
    # -------------------------------------------------------------------- #

    def converted_response_type(self, response):
        pass

    async def handle_request(self, request, write_callback, stream_callback):
        """Take a request from the HTTP Server and return a response object
        to be sent back The HTTP Server only expects a response object, so
        exception handling must be done here

        :param request: HTTP Request object
        :param write_callback: Synchronous response function to be
            called with the response as the only argument
        :param stream_callback: Coroutine that handles streaming a
            StreamingHTTPResponse if produced by the handler.

        :return: Nothing
        """
        try:
            # -------------------------------------------- #
            # Request Middleware
            # -------------------------------------------- #
            request.app = self
            response = await self._run_request_middleware(request)
            # No middleware results
            if not response:
                # -------------------------------------------- #
                # Execute Handler
                # -------------------------------------------- #

                # Fetch handler from router
                handler, args, kwargs = self.router.get(request)
                if handler is None:
                    raise ServerError(
                        ("'None' was returned while requesting a "
                         "handler from the router"))

                # Run response handler
                response = handler(request, *args, **kwargs)
                if isawaitable(response):
                    response = await response
        except Exception as e:
            # -------------------------------------------- #
            # Response Generation Failed
            # -------------------------------------------- #

            try:
                response = self.error_handler.response(request, e)
                if isawaitable(response):
                    response = await response
            except Exception as e:
                if self.debug:
                    response = HTTPResponse(
                        "Error while handling error: {}\nStack: {}".format(
                            e, format_exc()))
                else:
                    response = HTTPResponse(
                        "An error occurred while handling an error")
        finally:
            # -------------------------------------------- #
            # Response Middleware
            # -------------------------------------------- #
            try:
                response = await self._run_response_middleware(request,
                                                               response)
            except:
                log.exception(
                    'Exception occured in one of response middleware handlers'
                )

        # pass the response to the correct callback
        if isinstance(response, StreamingHTTPResponse):
            await stream_callback(response)
        else:
            write_callback(response)

    # -------------------------------------------------------------------- #
    # Testing
    # -------------------------------------------------------------------- #

    @property
    def test_client(self):
        return SanicTestClient(self)

    # -------------------------------------------------------------------- #
    # Execution
    # -------------------------------------------------------------------- #

    def run(self, host="127.0.0.1", port=8000, debug=False, before_start=None,
            after_start=None, before_stop=None, after_stop=None, ssl=None,
            sock=None, workers=1, loop=None, protocol=None,
            backlog=100, stop_event=None, register_sys_signals=True,
            log_config_path=os.path.join(lib_path[0], "default.yml")):
        """Run the HTTP Server and listen until keyboard interrupt or term
        signal. On termination, drain connections before closing.

        :param host: Address to host on
        :param port: Port to host on
        :param debug: Enables debug output (slows server)
        :param before_start: Functions to be executed before the server starts
                            accepting connections
        :param after_start: Functions to be executed after the server starts
                            accepting connections
        :param before_stop: Functions to be executed when a stop signal is
                            received before it is respected
        :param after_stop: Functions to be executed when all requests are
                            complete
        :param ssl: SSLContext, or location of certificate and key
                            for SSL encryption of worker(s)
        :param sock: Socket for the server to accept connections from
        :param workers: Number of processes
                            received before it is respected
        :param loop:
        :param backlog:
        :param stop_event:
        :param register_sys_signals:
        :param protocol: Subclass of asyncio protocol class
        :return: Nothing
        """
        if log_config_path and os.path.exists(log_config_path):
            with open(log_config_path) as f:
                conf = yaml.load(f)
                conf.setdefault('version', 1)
                logging.config.dictConfig(conf)
        if protocol is None:
            protocol = (WebSocketProtocol if self.websocket_enabled
                        else HttpProtocol)
        if stop_event is not None:
            if debug:
                warnings.simplefilter('default')
            warnings.warn("stop_event will be removed from future versions.",
                          DeprecationWarning)
        server_settings = self._helper(
            host=host, port=port, debug=debug, before_start=before_start,
            after_start=after_start, before_stop=before_stop,
            after_stop=after_stop, ssl=ssl, sock=sock, workers=workers,
            loop=loop, protocol=protocol, backlog=backlog,
            register_sys_signals=register_sys_signals,
            has_log_file=log_config_path != None)

        try:
            self.is_running = True
            if workers == 1:
                serve(**server_settings)
            else:
                serve_multiple(server_settings, workers)
        except:
            log.exception(
                'Experienced exception while trying to serve')
        finally:
            self.is_running = False
        log.info("Server Stopped")

    def stop(self):
        """This kills the Sanic"""
        get_event_loop().stop()

    def __call__(self):
        """gunicorn compatibility"""
        return self

    async def create_server(self, host="127.0.0.1", port=8000, debug=False,
                            before_start=None, after_start=None,
                            before_stop=None, after_stop=None, ssl=None,
                            sock=None, loop=None, protocol=None,
                            backlog=100, stop_event=None,
                            log_config_path=os.path.join(lib_path[0],
                                                         "default.yml")):
        """Asynchronous version of `run`.

        NOTE: This does not support multiprocessing and is not the preferred
              way to run a Sanic application.
        """
        if log_config_path and os.path.exists(log_config_path):
            with open(log_config_path) as f:
                conf = yaml.load(f)
                conf.setdefault('version', 1)
                logging.config.dictConfig(conf)
        if protocol is None:
            protocol = (WebSocketProtocol if self.websocket_enabled
                        else HttpProtocol)
        if stop_event is not None:
            if debug:
                warnings.simplefilter('default')
            warnings.warn("stop_event will be removed from future versions.",
                          DeprecationWarning)
        server_settings = self._helper(
            host=host, port=port, debug=debug, before_start=before_start,
            after_start=after_start, before_stop=before_stop,
            after_stop=after_stop, ssl=ssl, sock=sock,
            loop=loop or get_event_loop(), protocol=protocol,
            backlog=backlog, run_async=True,
            has_log_file=log_config_path != None)

        return await serve(**server_settings)

    async def _run_request_middleware(self, request):
        # The if improves speed.  I don't know why
        if self.request_middleware:
            for middleware in self.request_middleware:
                response = middleware(request)
                if isawaitable(response):
                    response = await response
                if response:
                    return response
        return None

    async def _run_response_middleware(self, request, response):
        if self.response_middleware:
            for middleware in self.response_middleware:
                _response = middleware(request, response)
                if isawaitable(_response):
                    _response = await _response
                if _response:
                    response = _response
                    break
        return response

    def _helper(self, host="127.0.0.1", port=8000, debug=False,
                before_start=None, after_start=None, before_stop=None,
                after_stop=None, ssl=None, sock=None, workers=1, loop=None,
                protocol=HttpProtocol, backlog=100, stop_event=None,
                register_sys_signals=True, run_async=False, has_log_file=True):
        """Helper function used by `run` and `create_server`."""

        if isinstance(ssl, dict):
            # try common aliaseses
            cert = ssl.get('cert') or ssl.get('certificate')
            key = ssl.get('key') or ssl.get('keyfile')
            if cert is None or key is None:
                raise ValueError("SSLContext or certificate and key required.")
            context = create_default_context(purpose=Purpose.CLIENT_AUTH)
            context.load_cert_chain(cert, keyfile=key)
            ssl = context
        if stop_event is not None:
            if debug:
                warnings.simplefilter('default')
            warnings.warn("stop_event will be removed from future versions.",
                          DeprecationWarning)
        if loop is not None:
            if debug:
                warnings.simplefilter('default')
            warnings.warn("Passing a loop will be deprecated in version"
                          " 0.4.0 https://github.com/channelcat/sanic/"
                          "pull/335 has more information.",
                          DeprecationWarning)

        # Deprecate this
        if any(arg is not None for arg in (after_stop, after_start,
                                           before_start, before_stop)):
            if debug:
                warnings.simplefilter('default')
            warnings.warn("Passing a before_start, before_stop, after_start or"
                          "after_stop callback will be deprecated in next "
                          "major version after 0.4.0",
                          DeprecationWarning)

        self.error_handler.debug = debug
        self.debug = debug

        server_settings = {
            'protocol': protocol,
            'request_class': self.request_class,
            'host': host,
            'port': port,
            'sock': sock,
            'ssl': ssl,
            'debug': debug,
            'request_handler': self.handle_request,
            'error_handler': self.error_handler,
            'request_timeout': self.config.REQUEST_TIMEOUT,
            'request_max_size': self.config.REQUEST_MAX_SIZE,
            'loop': loop,
            'register_sys_signals': register_sys_signals,
            'backlog': backlog,
            'has_log_file': has_log_file
        }

        # -------------------------------------------- #
        # Register start/stop events
        # -------------------------------------------- #

        for event_name, settings_name, reverse, args in (
                ("before_server_start", "before_start", False, before_start),
                ("after_server_start", "after_start", False, after_start),
                ("before_server_stop", "before_stop", True, before_stop),
                ("after_server_stop", "after_stop", True, after_stop),
        ):
            listeners = self.listeners[event_name].copy()
            if args:
                if callable(args):
                    listeners.append(args)
                else:
                    listeners.extend(args)
            if reverse:
                listeners.reverse()
            # Prepend sanic to the arguments when listeners are triggered
            listeners = [partial(listener, self) for listener in listeners]
            server_settings[settings_name] = listeners

        if debug:
            log.setLevel(logging.DEBUG)
        if self.config.LOGO is not None:
            log.debug(self.config.LOGO)

        if run_async:
            server_settings['run_async'] = True

        # Serve
        if host and port:
            proto = "http"
            if ssl is not None:
                proto = "https"
            log.info('Goin\' Fast @ {}://{}:{}'.format(proto, host, port))

        return server_settings<|MERGE_RESOLUTION|>--- conflicted
+++ resolved
@@ -30,8 +30,7 @@
 class Sanic:
 
     def __init__(self, name=None, router=None, error_handler=None,
-<<<<<<< HEAD
-                 load_env=True,
+                 load_env=True, request_class=None,
                  log_config_path=os.path.join(lib_path[0], "default.conf")):
         conf = None
         if log_config_path and os.path.exists(log_config_path):
@@ -39,9 +38,6 @@
                 conf = yaml.load(f)
                 conf.setdefault('version', 1)
                 logging.config.dictConfig(conf)
-=======
-                 load_env=True, request_class=None):
->>>>>>> e5fdc7fd
         # Only set up a default log handler if the
         # end-user application didn't set anything up.
         if not conf and log.level == logging.NOTSET:
