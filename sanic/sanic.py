import asyncio
from inspect import isawaitable
from traceback import format_exc

from .config import Config
from .exceptions import Handler
from .log import log, logging
from .response import HTTPResponse
from .router import Router
from .server import serve
from .exceptions import ServerError


class Sanic:
    def __init__(self, name, router=None, error_handler=None):
        self.name = name
        self.router = router or Router()
        self.error_handler = error_handler or Handler(self)
        self.config = Config()
        self.request_middleware = []
        self.response_middleware = []
        self.blueprints = {}
        self._blueprint_order = []

    # -------------------------------------------------------------------- #
    # Registration
    # -------------------------------------------------------------------- #

    # Decorator
    def route(self, uri, methods=None):
        """
        Decorates a function to be registered as a route
        :param uri: path of the URL
        :param methods: list or tuple of methods allowed
        :return: decorated function
        """

        def response(handler):
            self.router.add(uri=uri, methods=methods, handler=handler)
            return handler

        return response

    # Decorator
    def exception(self, *exceptions):
        """
        Decorates a function to be registered as a route
        :param uri: path of the URL
        :param methods: list or tuple of methods allowed
        :return: decorated function
        """

        def response(handler):
            for exception in exceptions:
                self.error_handler.add(exception, handler)
            return handler

        return response

    # Decorator
    def middleware(self, *args, **kwargs):
        """
        Decorates and registers middleware to be called before a request
        can either be called as @app.middleware or @app.middleware('request')
        """
        middleware = None
        attach_to = 'request'

        def register_middleware(middleware):
            if attach_to == 'request':
                self.request_middleware.append(middleware)
            if attach_to == 'response':
                self.response_middleware.append(middleware)
            return middleware

        # Detect which way this was called, @middleware or @middleware('AT')
        if len(args) == 1 and len(kwargs) == 0 and callable(args[0]):
            return register_middleware(args[0])
        else:
            attach_to = args[0]
            return register_middleware

<<<<<<< HEAD
        if isinstance(middleware, FunctionType):
            middleware = Middleware(process_request=middleware)

        return middleware

    def register_blueprint(self, blueprint, **options):
        """
        Registers a blueprint on the application.
        :param blueprint: Blueprint object
        :param options: option dictionary with blueprint defaults
        :return: Nothing
        """
        if blueprint.name in self.blueprints:
            assert self.blueprints[blueprint.name] is blueprint, \
                'A blueprint with the name "%s" is already registered.  ' \
                'Blueprint names must be unique.' % \
                (blueprint.name,)
        else:
            self.blueprints[blueprint.name] = blueprint
            self._blueprint_order.append(blueprint)
        blueprint.register(self, options)

=======
>>>>>>> f2757bc0
    # -------------------------------------------------------------------- #
    # Request Handling
    # -------------------------------------------------------------------- #

    async def handle_request(self, request, response_callback):
        """
        Takes a request from the HTTP Server and returns a response object to be sent back
        The HTTP Server only expects a response object, so exception handling must be done here
        :param request: HTTP Request object
        :param response_callback: Response function to be called with the response as the only argument
        :return: Nothing
        """
        try:
            # Middleware process_request
            response = False
            # The if improves speed.  I don't know why
            if self.request_middleware:
                for middleware in self.request_middleware:
                    response = middleware(request)
                    if isawaitable(response):
                        response = await response
                    if response:
                        break

            # No middleware results
            if not response:
                # Fetch handler from router
                handler, args, kwargs = self.router.get(request)
                if handler is None:
                    raise ServerError("'None' was returned while requesting a handler from the router")

                # Run response handler
                response = handler(request, *args, **kwargs)
                if isawaitable(response):
                    response = await response

                # Middleware process_response
                if self.response_middleware:
                    for middleware in self.response_middleware:
                        _response = middleware(request, response)
                        if isawaitable(_response):
                            _response = await _response
                        if _response:
                            response = _response
                            break

        except Exception as e:
            try:
                response = self.error_handler.response(request, e)
                if isawaitable(response):
                    response = await response
            except Exception as e:
                if self.debug:
                    response = HTTPResponse("Error while handling error: {}\nStack: {}".format(e, format_exc()))
                else:
                    response = HTTPResponse("An error occured while handling an error")

        response_callback(response)

    # -------------------------------------------------------------------- #
    # Execution
    # -------------------------------------------------------------------- #

    def run(self, host="127.0.0.1", port=8000, debug=False, after_start=None, before_stop=None):
        """
        Runs the HTTP Server and listens until keyboard interrupt or term signal.
        On termination, drains connections before closing.
        :param host: Address to host on
        :param port: Port to host on
        :param debug: Enables debug output (slows server)
        :param after_start: Function to be executed after the server starts listening
        :param before_stop: Function to be executed when a stop signal is received before it is respected
        :return: Nothing
        """
        self.error_handler.debug = True
        self.debug = debug

        if debug:
            log.setLevel(logging.DEBUG)
        log.debug(self.config.LOGO)

        # Serve
        log.info('Goin\' Fast @ http://{}:{}'.format(host, port))

        try:
            serve(
                host=host,
                port=port,
                debug=debug,
                after_start=after_start,
                before_stop=before_stop,
                request_handler=self.handle_request,
                request_timeout=self.config.REQUEST_TIMEOUT,
                request_max_size=self.config.REQUEST_MAX_SIZE,
            )
        except:
            pass

    def stop(self):
        """
        This kills the Sanic
        """
        asyncio.get_event_loop().stop()<|MERGE_RESOLUTION|>--- conflicted
+++ resolved
@@ -80,7 +80,6 @@
             attach_to = args[0]
             return register_middleware
 
-<<<<<<< HEAD
         if isinstance(middleware, FunctionType):
             middleware = Middleware(process_request=middleware)
 
@@ -103,8 +102,6 @@
             self._blueprint_order.append(blueprint)
         blueprint.register(self, options)
 
-=======
->>>>>>> f2757bc0
     # -------------------------------------------------------------------- #
     # Request Handling
     # -------------------------------------------------------------------- #
