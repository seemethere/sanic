--- conflicted
+++ resolved
@@ -274,15 +274,9 @@
     # -------------------------------------------------------------------- #
 
     def run(self, host="127.0.0.1", port=8000, debug=False, before_start=None,
-<<<<<<< HEAD
-            after_start=None, before_stop=None, after_stop=None, sock=None,
-            workers=1, loop=None, register_sys_signals=True):
-=======
             after_start=None, before_stop=None, after_stop=None, ssl=None,
             sock=None, workers=1, loop=None, protocol=HttpProtocol,
-            backlog=100, stop_event=None):
-
->>>>>>> 28396c86
+            backlog=100, stop_event=None, register_sys_signals=True):
         """
         Runs the HTTP Server and listens until keyboard interrupt or term
         signal. On termination, drains connections before closing.
@@ -322,11 +316,8 @@
             'request_timeout': self.config.REQUEST_TIMEOUT,
             'request_max_size': self.config.REQUEST_MAX_SIZE,
             'loop': loop,
-<<<<<<< HEAD
-            'register_sys_signals': register_sys_signals
-=======
+            'register_sys_signals': register_sys_signals,
             'backlog': backlog
->>>>>>> 28396c86
         }
 
         # -------------------------------------------- #
